//  tables.js
//  Directus 6.0

//  (c) RANGER
//  Directus may be freely distributed under the GNU license.
//  For all details and documentation:
//  http://www.getdirectus.com


define([
  'app',
  'underscore',
  'backbone',
  'core/directus',
  'modules/tables/views/EditView',
  'core/BasePageView',
  'schema/TableModel',
  'schema/ColumnModel',
  'core/UIManager',
  'core/widgets/widgets',
  'schema/SchemaManager',
  'sortable',
  'core/notification',
  'core/doubleConfirmation',
  'core/t',
  'helpers/schema',
  '../SettingsConfig'
],

function(app, _, Backbone, Directus, EditView, BasePageView, TableModel, ColumnModel, UIManager, Widgets, SchemaManager, Sortable, Notification, DoubleConfirmation, __t, SchemaHelper, SettingsConfig) {

  'use strict';

  var SettingsTables = app.module();

  // Handles new columns and aliases.
  // Rendered inside modal
  var NewColumnOverlay = BasePageView.extend({
    headerOptions: {
      route: {
        title: __t('new_field'),
        isOverlay: true
      }
    },

    leftToolbar: function() {
      var self = this;

      return  [
        new Widgets.ButtonWidget({
          widgetOptions: {
            buttonId: 'addBtn',
            iconClass: 'check',
            buttonClass: 'primary',
            buttonText: __t('save')
          },
          onClick: function(event) {
            self.save();
          }
        })
      ];
    },

    save: function() {
      this.model.set({comment: ''});
      if(this.contentView.isValid()) {
        var that = this;
        this.model.save({},{success: function(data) {
          that.model.set(data.toJSON());
          that.model.url = app.API_URL + 'tables/' + that.collection.table.id + '/columns/' + data.get('id') + '/';
          app.router.removeOverlayPage(that); //, {title: 'Add new column', stretch: true}
          that.collection.add(that.model);
          that.collection.trigger('change');

          // Verify whether the UI requires options to be set
          // in order to work.
          var ui = UIManager._getUI(data.options.get('id'));
          if (ui.requireVariables === true) {
            openFieldUIOptionsView(data);
          }
        }});
      }
    },

    afterRender: function() {
      this.setView('#page-content', this.contentView);
    },

    initialize: function(options) {
      this.contentView = new NewColumn(options);
    }
  });

  var NewColumn = Backbone.Layout.extend({

    tagName: "form",

    attributes: {
      class: "two-column-form"
    },

    template: 'modules/settings/settings-columns-add',

    events: {
      'change select#dataType': function(e) {
        this.selectedDataType = $(e.target).val();
        this.render();
      },
      'change select#uiType': function(e) {
        var columnName = this.model.get('column_name');
        this.model.clear();
        this.model.set({column_name: columnName});
        this.selectedUI = $(e.target).val();
        this.selectedDataType = null;
        this.render();
      },
      'change input#columnName': function(e) {
        this.columnName =  $(e.target).val();
        this.model.set({column_name: this.columnName});
      },
      'change input#charLength': function(e) {
        this.model.set({char_length: $(e.target).val()});
      },
      'change select#related_table': function(e) {
        this.model.set({related_table: $(e.target).val()});
        this.render();
      },
      'change #junction_key_right': function(e) {
        this.model.set({junction_key_right: $(e.target).val()});
      },
      'change #junction_key_left': function(e) {
        this.model.set({junction_key_left: $(e.target).val()});
      },
      'change #table_junction': function(e) {
        this.model.set({junction_table: $(e.target).val()});
        this.render();
      }
    },

    serialize: function() {
      var tables;
      var tableRelated;
      var uis = _.clone(UIManager._getAllUIs());
      var data = {
        ui_types: [],
        data_types: [],
        column_name: this.model.get('column_name'),
        hideFieldName: this.hideFieldName
      };

      if (_.isFunction(this.uiFilter)) {
        _.each(uis, function(value, key) {
          if (this.uiFilter(value) !== true) {
            delete uis[key];
          }
        }, this);
      }

      for(var key in uis) {
        //If not system column
        if(key.indexOf('directus_') < 0 ) {
          if(!this.selectedUI) {
            this.selectedUI = key;
          }

          var item = {title: key};

          if(this.selectedUI === key) {
            item.selected = true;
          }

          data.ui_types.push(item);
        }
      }

      data.ui_types.sort(function(a, b) {
        if (a.title < b.title)
          return -1
        if (a.title > b.title)
          return 1
        return 0
      });

      var that = this;

      uis[this.selectedUI].dataTypes.forEach(function(dataType) {
        var item = {title: dataType};
        if (['MANYTOMANY', 'ONETOMANY'].indexOf(dataType) >= 0) {
          item.value = 'ALIAS';
        }

        if (!that.selectedDataType) {
          that.selectedDataType = dataType;
        }

        if(dataType === that.selectedDataType) {
          item.selected = true;
        }

        data.data_types.push(item);
      });

      // Check if the data type needs length
      // ENUM and SET doesn't actually needs a LENGTH,
      // but the "length" value is a list of string separate by comma
      if (['VARCHAR', 'CHAR', 'ENUM', 'SET'].indexOf(this.selectedDataType) > -1) {
        data.SHOW_CHAR_LENGTH = true;
        if (!this.model.get('char_length')) {
          var charLength = ['ENUM', 'SET'].indexOf(this.selectedDataType) > -1 ? '' : 100;
          this.model.set({char_length: charLength});
        }
        data.char_length = this.model.get('char_length');
      } else {
        delete data.char_length;
        if(this.model.has('char_length')) {
          this.model.unset('char_length', {silent: true});
        }
      }

      if (['many_to_one', 'single_file', 'many_to_one_typeahead'].indexOf(this.selectedUI) > -1) {
        data.MANYTOONE = true;
        tableRelated = this.model.get('related_table');
        this.model.set({junction_key_right: this.columnName});

        if (this.selectedUI === 'single_file') {
          tables = [{id: 'directus_files', selected: true}];
        } else {
          tables = app.schemaManager.getTables();
          tables = tables.map(function(model) {
            if(!tableRelated) {
              tableRelated = model.id;
              this.model.set({related_table: model.id});
            }
            return {id: model.get('table_name'), selected: (model.id === this.model.get('related_table'))};
          }, this);
        }

        data.columns_right = [{column_name: (this.columnName || __t('this_column')), selected: true}];
        data.disabledJunctionKeyRight = true;

        data.tables = tables;
      }

      //If Single_file UI, force related table to be directus_files
      if (['single_file', 'multiple_files'].indexOf(this.selectedUI) > -1) {
        this.model.set({related_table: 'directus_files'});
        data.disabledTableRelated = true;
      }

      if (['ONETOMANY', 'MANYTOMANY'].indexOf(this.selectedDataType) > -1) {
        data[this.selectedDataType] = true;
        data.selectedRelationshipType = this.selectedRelationshipType = this.selectedDataType;
        this.isAlias = true;

        tableRelated = this.model.get('related_table');
        var junctionTable = this.model.get('junction_table');
        var junctionKeyRight = this.model.get('junction_key_right');

        // List of junction tables
        tables = app.schemaManager.getTables();
        tables = tables.map(function (model) {
          if (!tableRelated) {
            tableRelated = model.id;
            this.model.set({related_table: model.id});
          }
          return {id: model.get('table_name'), selected: (model.id === this.model.get('related_table'))};
        }, this);

        data.tables = tables;

        if(this.selectedDataType === 'MANYTOMANY') {
          data.junctionTables = _.chain(tables)
            .map(function(model) {
              if(!junctionTable){
                junctionTable = model.id;
                this.model.set({junction_table: model.id});
              }
              return {id: model.id, selected: (model.id === this.model.get('junction_table'))};
            }, this).value();

          if (junctionTable !== undefined) {
            data.columns_left = app.schemaManager.getColumns('tables', junctionTable).map(function(model) {
              return {column_name: model.id, selected: (model.id === this.model.get('junction_key_left'))};
            }, this);
            data.columns_right = app.schemaManager.getColumns('tables', junctionTable).map(function(model) {
              return {column_name: model.id, selected: (model.id === this.model.get('junction_key_right'))};
            }, this);
          }
        } else {
          if (tableRelated !== undefined) {
            data.columns = app.schemaManager.getColumns('tables', tableRelated).map(function(model) {
              return {column_name: model.id, selected: (model.id === junctionKeyRight)};
            }, this);
          }

          // hotfix: make sure the column exists in the junction table schema
          // @TODO: Verify that any other related/junction columns exists
          if (junctionKeyRight === undefined) {
            junctionKeyRight = '';
          }

          if (data.columns.length > 0) {
            var column = _.find(data.columns, function(column) {
              return column.column_name === junctionKeyRight;
            });

            if (column === undefined) {
              column = _.first(data.columns);
            }

            junctionKeyRight = column.column_name;
          }

          this.model.set({junction_key_right: junctionKeyRight});
        }

        this.model.set({relationship_type: this.selectedDataType});
      }

      var dataType = this.selectedDataType;
      if (this.isAlias === true) {
        dataType = 'ALIAS';
      }
      this.model.set({data_type: dataType, ui: this.selectedUI});

      data.isAlias = this.isAlias;

      return data;
    },

    isValid: function() {
      if(this.model.get('column_name')) {
        return true;
      }

      return false;
    },

    afterRender: function() {
      var $el = this.$el;
      var $inputColumnName = $el.find('input#columnName');
      $inputColumnName.on('change keypress paste focus textInput input', function() {
        var rawColumnName = $(this).val();
        var cleanColumnName = SchemaHelper.cleanColumnName(rawColumnName);
        var columnNameText = '';

        if (cleanColumnName && rawColumnName !== cleanColumnName) {
          columnNameText = __t('this_column_will_be_saved_as_x', {column_name: cleanColumnName});
        }

        $el.find('#cleanColumnName').text(columnNameText);
      });
    },

    initialize: function(options) {
      options = options || {};
      this.uiFilter = options.ui_filter || false;
      this.selectedUI = _.isString(this.model.get('ui')) ? this.model.get('ui') : undefined;
      this.selectedDataType = this.model.get('type') || undefined;
      this.selectedRelationshipType = this.model.get('relationship_type') || undefined;
      this.isAlias = ['ONETOMANY', 'MANYTOMANY'].indexOf(this.selectedRelationshipType) >= 0;
      if (this.isAlias) {
        this.selectedDataType = this.selectedRelationshipType;
      }
      this.columnName = this.model.get('column_name') || undefined;
      this.hideFieldName = (options.hiddenFields && options.hiddenFields.indexOf('field_name') >= 0);

      this.render();
    }
  });

  var EditColumn = BasePageView.extend({
    headerOptions: {
      route: {
        title: 'UI Settings',
        isOverlay: true
      }
    },

    leftToolbar: function() {
      var self = this;
      this.saveWidget = new Widgets.SaveWidget({
        widgetOptions: {
          basicSave: true
        },
        onClick: function(event) {
          self.save();
        }
      });

      return [
        this.saveWidget
      ];
    },

    save: function() {
      console.log("Save");
    },

    afterRender: function() {
      this.setView('#page-content', this.table);
    },

    initialize: function(options) {
      this.table = new Directus.EditView({model: this.model, structure: this.options.schema});
    }
  });

  var EditRelationship = NewColumnOverlay.extend({
    headerOptions: {
      route: {
        title: __t('relationship_settings'),
        isOverlay: true
      }
    }
  });

  //
  var Columns = Backbone.Layout.extend({

    tagName: 'form',

    attributes: {
      id: "table-settings"
    },

    template: 'modules/settings/settings-columns',

    events: {
      'click i[data-action=ui]': 'editUI',
      'click i[data-action=relationship]': 'editRelationship',
      'change select,input': 'bindForm',
      'click .destroy': 'verifyDestroyColumn',
      'click button[data-action=new-field]': 'newField'
    },

    newField: function(e) {
      var collection = this.collection;
      //@todo: link real col
      var model = new ColumnModel({'data_type':'ALIAS','ui':{}}, {collection: this.collection});
      var view = new NewColumnOverlay({model: model, collection: collection});
      app.router.overlayPage(view);
    },

    // Updates the models when user interacts with the form.
    bindForm: function(e) {
      var id = e.target.getAttribute('data-id');
      var attr = e.target.name;
      var value = e.target.value;
      var uiName = null;
      var model = this.collection.get(id);
      var relationship = model.relationship;
      var data = {};

      if (e.target.type === 'checkbox' || e.target.type === 'radio') {
        value = $(e.target).is(':checked') ? 1 : 0;
      }

      // hotfix: uiName was depending on the target element that was changed
      //         if the element triggering the event is not the dropdown
      //         the uiName should be the one already on the model.
      if (e.target.type === 'select-one') {
        uiName = value;
      } else {
        uiName = model.get('ui');
      }

      // hotfix #1069 single_file UI not saving relational settings
      // If Single_file UI, force related table to be directus_files
      // and relationship type to manytoone
      data['related_table'] = null;
      data['data_type'] = null;
      data['relationship_type'] = null;
      data['junction_key_right'] = null;
      data['junction_key_left'] = null;
      data['junction_table'] = null;

      if (relationship) {
        data['related_table'] = relationship.get('related_table');
        data['relationship_type'] = relationship.get('type');
        data['junction_key_right'] = relationship.get('junction_key_right');
        data['junction_key_left'] = relationship.get('junction_key_left');
        data['junction_table'] = relationship.get('junction_table');
      }

      switch(uiName) {
        case 'multiple_files':
          data['related_table'] = 'directus_files';
        case 'many_to_many':
          data['data_type'] = 'ALIAS';
          data['relationship_type'] = 'MANYTOMANY';
          break;
        case 'single_file':
          data['related_table'] = 'directus_files';
        case 'many_to_one':
        case 'many_to_one_typeahead':
          data['data_type'] = 'INT';
          data['relationship_type'] = 'MANYTOONE';
          data['junction_key_right'] = id;
          break;
        case 'one_to_many':
          data['data_type'] = 'ALIAS';
          data['relationship_type'] = 'ONETOMANY';
          break;
      }

      if (data['relationship_type'] && !model.relationship) {
        model.relationship = new Backbone.Model({
          type: data['relationship_type'],
          related_table: data['related_table'],
          junction_table: data['junction_table'],
          junction_key_right: data['junction_key_right'],
          junction_key_left: data['junction_key_left']
        });
      } else if (!data['relationship_type']) {
        model.relationship = undefined;
      }

      data[attr] = value;
      model.set(data);

      this.render();
    },

    destroyColumn: function(columnName) {
      var originalColumnModel = this.collection.get(columnName);
      var columnModel = originalColumnModel.clone();
      // url can be a function or a string
      // getting the result directly from the original model will prevent issue calling the function
      // calling the url() on the cloned model will throw an error because it doesn't have a collection object
      columnModel.url = _.result(originalColumnModel, 'url');

      if (!columnModel) {
        Notification.error('Error', 'Column '+columnName+' not found.');
        return;
      }

      var self = this;
      var onSuccess = function(model, response) {
        if (!response.success) {
          Notification.error('Column not removed', response.message);
        } else {
          self.collection.remove(originalColumnModel);
          self.$el.find('[data-id=' + model.get('id') + ']').remove();
          Notification.success('Column removed', '<b>' + columnName + '</b> was removed.');
        }
      };

      var onError = function(model, resp, options) {
        Notification.error('Column not removed', resp.responseJSON.message);
      };

      columnModel.destroy({success: onSuccess, error: onError, wait: true});
    },

    verifyDestroyColumn: function(event) {
      event.stopPropagation();

      var self = this;
      var columnName = $(event.target).closest('tr').attr('data-id');
      var destroyColumn = function() {
        self.destroyColumn(columnName);
      };

      DoubleConfirmation({
        value: columnName,
        emptyValueMessage: __t('invalid_column'),

        firstQuestion: __t('question_delete_this_column'),
        secondQuestion: __t('question_delete_this_column_confirm', {column_name: columnName}),
        notMatchMessage: __t('column_name_did_not_match'),
        callback: destroyColumn
      }, this);
    },

    sort: function() {
      var collection = this.collection;
      this.$el.find('tbody > tr').each(function(i) {
        var model = collection.get(this.getAttribute('data-id'));
        model.set({sort: i}, {silent: true});
        //console.log(model.id, {sort: i});
      });
      //collection.trigger('change');
      collection.sort();
    },

    editUI: function(e) {
      var id = e.target.getAttribute('data-id');
      var column = this.collection.get(id);
      openFieldUIOptionsView(column);
    },

    editRelationship: function(e) {
      var id = e.target.getAttribute('data-id');
      var column = this.collection.get(id);
      // NOTE: This create new attributes for the column attribute hash
      var dataType = column.get('type');
      var relationshipDataType = column.relationship.get('type');
      column.set(column.relationship.toJSON());
      // hotfix: type and relationship has to be passed as part of the hash
      // prevent the field dropdown to be empty
      // As there's not UI supporting relationship type
      column.set('relationship_type', relationshipDataType);
      column.set('type', dataType);
      var view = new EditRelationship({
        model: column,
        collection: this.collection,
        hiddenFields: ['field_name'],
        // Do not allow to select any other ui.
        ui_filter: function(ui) {
          return ui.id === column.get('ui');
        }
      });

      app.router.overlayPage(view);
    },

    serialize: function() {
      var ui = UIManager.getAllSettings({returnObject: true});
      var rows = this.collection.map(function(model) {
        var row = model.toJSON();

        row.uiHasVariables = ui.hasOwnProperty(row.ui) && ui[row.ui].hasOwnProperty('variables') && ui[row.ui].variables.length > 0;

        row.uiHasRelationship = model.relationship !== undefined;
        row.alias = ['ALIAS','ONETOMANY','MANYTOMANY'].indexOf(row.type) > -1;
        // Existing columns that should be type ALIAS
        row.type = row.alias ? 'ALIAS' : row.type;
        row.types = [];
        row.relationship = '';
        row.requiredDisabled = !row.alias && row.is_nullable === 'NO' && row.default_value === undefined;

        var validation = model.options.validate(model.options.toJSON());
        row.valid = validation === undefined;

        switch (model.getRelationshipType()) {
          case 'ONETOMANY':
            row.relationship = "⊣";
            row.relationshipTooltip = model.getRelated();
            break;
          case 'MANYTOONE':
            row.relationship = "⊢";
            row.relationshipTooltip = model.getRelated();
            break;
          case 'MANYTOMANY':
            row.relationship = "⊢⊣";
            row.relationshipTooltip = model.getRelated();
            break;
        }

        // Gather a list of UI alternatives
        _.each(ui, function(ui) {
          var dataType = (row.alias) ? model.getRelationshipType() : row.type;
          if (!ui.system && ui.dataTypes.indexOf(dataType) > -1) {
            row.types.push({id: ui.id, isActive: (ui.id === row.ui)});
          }

          //If System column and column name in config mapping, show detailed message
          if(ui.system && SettingsConfig.systemColumnDetails[row.column_name]) {
            row.systemDetails = SettingsConfig.systemColumnDetails[row.column_name];
          }
        });

        return row;
      });

      return {rows: rows};
    },

    afterRender: function() {
      var container = this.$el.find('tbody')[0];
      var that = this;
      var sort = new Sortable(container, {
        animation: 150, // ms, animation speed moving items when sorting, `0` — without animation
        handle: ".sort", // Restricts sort start click/touch to the specified element
        draggable: "tr", // Specifies which items inside the element should be sortable
        ghostClass: "sortable-ghost",
        filter: ".system", // Selectors that do not lead to dragging (String or Function)
        onStart: function (evt) {
          //var dragItem = jQuery(evt.item);
          var tbody = jQuery(container);
          tbody.addClass('remove-hover-state');
        },
        onEnd: function (evt) {
          //var dragItem = jQuery(evt.item);
          var tbody = jQuery(container);
          tbody.removeClass('remove-hover-state');
        },
        onUpdate: function (evt){
          that.sort();
        }
      });

    },

    initialize: function() {
      this.collection.on('change sync sort', this.render, this);
    }

  });

  var TableModule = Backbone.Layout.extend({
    template: 'modules/settings/module-table-settings',
    attributes: {'class': 'directus-module'},
    serialize: function() {
      return {
        hidden: this.model.get('hidden'),
        single: this.model.get('single'),
        footer: this.model.get('footer')
      };
    }
  });

<<<<<<< HEAD
  SettingsTables.Views.Table = EditView.extend({//BasePageView.extend({
    getHeaderOptions: function() {
      var options = EditView.prototype.getHeaderOptions.apply(this, arguments);

      return _.extend(options, {
        route: {
          breadcrumbs: [
            {title: __t('settings'), anchor: '#settings'},
            {title: __t('tables_and_inputs'), anchor: '#settings/tables'}
          ]
        },
        basicSave: true
      });
=======
  SettingsTables.Views.Table = BasePageView.extend({
    headerOptions: {
      route: {
        title: 'Classes',
        breadcrumbs: [{title: __t('settings'), anchor: '#settings'}, {title: __t('tables_and_inputs'), anchor: '#settings/tables'}]
      }
    },

    leftToolbar: function() {
      this.saveWidget = new Widgets.SaveWidget({widgetOptions: {basicSave: true}});
      return [
        this.saveWidget
      ];
    },

    events: {
      'change select,input': function(e) {
        this.saveWidget.setSaved(false); //Temporarily Just Set it to save once something is changed.
      },
      'click .saved-success': 'saveColumns'
    },

    saveColumns: function(e) {
      var data = {};

      //Take care of the checkboxes
      $('#table-settings').find('input[type=checkbox]:not(:checked)').each(function(){
        data[this.name] = 0;
      }).get();

      data = _.extend(data, $('#table-settings').serializeObject());

      this.model.save(data, {success: function(){
        app.router.go('settings','tables');
      }});
    },

    afterRender: function() {
      this.setView('#page-content', this.columns);
      this.collection.fetch();
>>>>>>> 2c1d399a
    },

    rightPane: false
    // headerOptions: {
    //   route: {
    //     title: 'Classes',
    //     breadcrumbs: [{title: __t('settings'), anchor: '#settings'}, {title: __t('tables_and_inputs'), anchor: '#settings/tables'}]
    //   }
    // },
    //
    // leftToolbar: function() {
    //   var self = this;
    //   this.saveWidget = new Widgets.SaveWidget({
    //     widgetOptions: {
    //       basicSave: true
    //     },
    //     onClick: function() {
    //       self.editView.save();
    //     }
    //   });
    //   var editView = this;
    //   this.saveWidget = new Widgets.SaveWidget({
    //     widgetOptions: {
    //       basicSave: this.headerOptions.,
    //       singlePage: this.single
    //     },
    //     onClick: _.bind(editView.saveConfirm, editView)
    //   });
    //
    //   this.saveWidget.setSaved(false);
    //   return [
    //     this.saveWidget
    //   ];
    // },
    //
    // events: {
    //   'change select,input': function(e) {
    //     this.saveWidget.setSaved(false); //Temporarily Just Set it to save once something is changed.
    //   },
    //   'click .saved-success': 'saveColumns'
    // },
    //
    // saveColumns: function(e) {
    //   var data = {};
    //
    //   //Take care of the checkboxes
    //   $('#table-settings').find('input[type=checkbox]:not(:checked)').each(function(){
    //     data[this.name] = 0;
    //   }).get();
    //
    //   data = _.extend(data, $('#table-settings').serializeObject());
    //
    //   this.model.save(data, {success: function(){
    //     app.router.go('settings','tables');
    //   }});
    // },

    // afterRender: function() {
    //   // this.setView('#page-content', this.columns);
    //   //this.setView('#page-content', this.editView);
    //   // this.collection.fetch();
    //   this.model.fetch();
    // },

    // initialize: function() {
      // this.collection = this.model.columns;
      // this.columns = new Columns({collection: this.collection});
      // this.headerOptions.route.title = this.model.id;

      // this.editView = new Directus.EditView({model: this.model, ui: this.options.ui});
      //this.editView = new EditView({model: this.model});
    // }
  });

  var Tables = Backbone.Layout.extend({

    template: 'modules/settings/settings-tables',

    events: {
      'click .js-row': function(event) {
        var tableName = $(event.currentTarget).data('id');

        app.router.go(['settings', 'tables', tableName]);
      }
    },

    addRowView: function(model, render) {
      var view = this.insertView('tbody', new TablesRow({
        model: model,
        unregistered: !this.hasPrivilege(model)
      }));

      if (render !== false) {
        view.render();
      }
    },

    getPrevTableId: function(tableIndex) {
      if (tableIndex < 0) {
        tableIndex = 0;
      } else if (tableIndex > this.collection.length) {
        tableIndex = this.collection.length;
      }

      var model = this.collection.at(tableIndex);
      if (tableIndex === 0 || tableIndex === this.collection.length) {
        return model.id;
      }

      if (model.id.substring(0,9) === 'directus_') {
        return this.getPrevTableId(tableIndex-1);
      }

      return model.id;
    },

    moveRowView: function(model) {
      var currentModelIndex = this.collection.indexOf(model);
      var afterModelIndex = currentModelIndex-1;
      var tbody = this.$el.find('tbody');
      var tableId = model.id || false;
      // Get the previous table Id, ignoring `directus_` tables
      var prevTableId = this.getPrevTableId(afterModelIndex);

      if (tableId) {
        var currentRow = tbody.find('[data-id="'+tableId+'"]');
        var afterRow = tbody.find('[data-id="'+prevTableId+'"]');
        var currentRowIndex = currentRow.index();

        if(currentModelIndex === 0) {
          currentRow.prependTo(tbody);
        } else {
          currentRow.insertAfter(afterRow);
        }
      }
    },

    isValidModel: function(model) {
      //Filter out _directus tables
      if (model.id.substring(0,9) === 'directus_') return false;

      return true;
    },

    hasPrivilege: function(model) {
      // Filter out tables you don't have alter permissions on
      var privileges = app.schemaManager.getPrivileges(model.id);

      // filter out tables with empty privileges
      if (privileges === undefined) return false;

      // only return tables with view permissions
      return privileges.has('allow_view') && privileges.get('allow_view') > 0;
    },

    flashItem: function(entryID, bodyScrollTop) {
      document.body.scrollTop = parseInt(bodyScrollTop, 10) || 0;
      app.on('load', function() {
        if(entryID) {
          this.$el.find('tr[data-id="' + entryID + '"]').flashRow();
        }
      }, this);
    },

    beforeRender: function() {
      this.collection.each(function(model) {
        if (!this.isValidModel(model)) {
          return false;
        }
        this.addRowView(model, false);
      }, this);
    },

    initialize: function() {
      this.listenTo(this.collection, 'add', function(model) {
        this.addRowView(model);
        this.moveRowView(model);
      });
      this.listenTo(app.router.v.main, 'flashItem', this.flashItem);
    }
  });

  var TablesUnRegistered = Tables.extend({

    template: 'modules/settings/settings-tables-unregistered',

    addRowView: function(model, render) {
      var view = this.insertView('tbody', new TablesRow({
        model: model,
        unregistered: true,
        parent: this
      }));
      if (render !== false) {
        view.render();
      }
    },

    beforeRender: function() {
      var self = this;
      this.unregistedCount = 0;
      this.collection.each(function(model) {
        var inactiveTable = app.schemaManager.getPrivileges(model.id) === null;
        if (!inactiveTable && !this.isValidModel(model)) {
          return false;
        }

        if (inactiveTable) {
          self.unregistedCount++;
          this.addRowView(model, false, inactiveTable);
        }
      }, this);
    },

    serialize: function() {
      return {
        unregisteredCount: this.unregistedCount
      }
    }
  });


  var TablesRow = Backbone.Layout.extend({

    template: 'modules/settings/settings-tables-rows',

    tagName: 'tr',

    attributes: function() {
      return {
        'class': 'js-row',
        'data-id': this.model.get('table_name')
      };
    },

    events: {
      // 'click td span': function(e) {
      //   e.stopImmediatePropagation();
      //   var attr = $(e.target).closest('td').attr('data-attribute');
      //
      //   this.toggleTableAttribute(SchemaManager.getTable($(e.target).closest('tr').attr('data-id')), attr, $(e.target));
      // },

      'click .js-add-table': function(event) {
        event.stopPropagation();

        var $row = $(event.target).closest('tr');
        var tableName = $row.data('id');

        app.schemaManager.addTable(tableName, function(tableModel) {
          app.router.bookmarks.addTable(tableModel);
          app.router.go(['settings', 'tables', tableName]);
        });
      },

      'click .js-remove-table': function(event) {
        event.stopPropagation();

        var tableName = $(event.target).closest('tr').data('id') || this.model.get('table_name');

        DoubleConfirmation({
          value: tableName,
          emptyValueMessage: __t('invalid_table'),
          firstQuestion: __t('question_delete_this_table'),
          secondQuestion: __t('question_delete_this_table_confirm', {table_name: tableName}),
          notMatchMessage: __t('table_name_did_not_match'),
          callback: this.destroyTable
        }, this);
      }
    },

    toggleTableAttribute: function(tableModel, attr, element) {
      var data = {};

      data[attr] = !tableModel.get(attr);
      tableModel.save(data);

      app.trigger('tables:change:attributes', tableModel, attr);
      app.trigger('tables:change:attributes:' + attr, tableModel, attr);

      if(element.hasClass('add-color')) {
        element.addClass('delete-color');
        element.removeClass('add-color');
        element.removeClass('on');
      } else {
        element.addClass('add-color');
        element.removeClass('delete-color');
        element.addClass('on');
      }
    },

    destroyTable: function() {
      var options = {};
      var self = this;

      options.wait = true;
      options.success = function(model, response) {
        if (response.success === true) {
          var tableName = model.get('table_name');
          var bookmarks = app.router.bookmarks;

          self.remove();
          app.schemaManager.unregisterFullSchema(tableName);

          var model = bookmarks.findWhere({title: app.capitalize(tableName), section: 'table'});
          if (model) {
              bookmarks.remove(model);
          }

          Notification.success('Table removed', '<b>'+tableName+'</b> was removed.', 3000);
        } else {
          Notification.error(response.message);
        }
      };

      this.model.destroy(options);
    },

    serialize: function() {
      var data = this.model.toJSON();
      data.unregisteredTable = this.unregistedTable;

      return data;
    },

    initialize: function(options) {
      this.unregistedTable = options.unregistered === true;
      this.parentView = options.parent;
    }
  });

  SettingsTables.Views.List = BasePageView.extend({
    headerOptions: {
      route: {
        title: __t('tables_and_inputs'),
        breadcrumbs: [{title: __t('settings'), anchor: '#settings'}]
      },
    },

    leftToolbar: function() {
      if(!this.widgets.addWidget) {
        var self = this;
        this.widgets.addWidget = new Widgets.ButtonWidget({
          widgetOptions: {
            buttonId: 'addBtn',
            iconClass: 'add',
            buttonClass: 'primary',
            buttonText: __t('add')
          },
          onClick: _.bind(self.addTableConfirmation, self)
        });
      }
      return [this.widgets.addWidget];
    },

    beforeRender: function() {
      this.setView('#page-content', new Tables({collection: this.collection}));
      // this.insertView('#page-content', new TablesUnRegistered({collection: this.collection}));
      BasePageView.prototype.beforeRender.call(this);
    },

    initialize: function() {
      this.widgets = {};
    },

    addTableConfirmation: function() {
      app.router.openModal({type: 'prompt', text: __t('enter_the_name_of_a_new_or_existing_table_to_add'), callback: _.bind(this.addTable, this)});
    },

    addTable: function(tableName) {
      // @TODO: better error message.
      if (!tableName) {
        app.trigger('alert:error', __t('empty_table_name'), '', true, {
          timeout: 5000
        });
        return;
      }

      var rawTableName = tableName;
      tableName = SchemaHelper.cleanTableName(tableName);

      // Make sure it's an alphanumeric table name
      // and it has at least one character or one number
      if (!(/[a-z0-9]+/i.test(tableName) && /[_-]*/i.test(tableName))) {
        app.trigger('alert:error',
                    __t('you_must_enter_an_valid_table_name'),
                    'letters_az_numbers_andor_underscores_and_dashes',
                    true, {
          timeout: 5000
        });
        return;
      }

      if (app.schemaManager.getPrivileges(tableName)) {
        app.trigger('alert:error', 'Error', 'This table already exists!', true, {
          timeout: 5000
        });
        return;
      }

      // @TODO: make this save a table info rather than permissions.
      app.schemaManager.addTable(tableName, function(tableModel) {
        if (rawTableName !== tableName) {
          Notification.success(__t('this_table_was_saved_as_x', {table_name: tableName}));
        }

        // @TODO: listen to a tables collection
        // to add or remove table from sidebar
        app.router.bookmarks.addTable(tableModel);
      });
    },
  });

  function openFieldUIOptionsView(column) {
    var model = column.options;
    model.set({id: column.get('ui')});
    var schema = app.schemaManager.getColumns('ui', model.id);
    model.structure = schema;
    var view = new EditColumn({model: model, schema: schema});
    app.router.openUserModal(view);
    view.save = function() {
      model.save(view.table.data(), {success: function() {
        view.close();
      }});
    };

    // hotfix: The server returns 404 not found when the ui settings are not set yet.
    // this cause the model to get error attributes as ui options
    model.fetch({
      // errorPropagation stop the application to catch this error and handle them as actual error
      errorPropagation: false,
      // edit module expect a sync event to render the page
      error: function() {
        model.trigger('sync', model);
      }
    });
  }

  return SettingsTables;

});<|MERGE_RESOLUTION|>--- conflicted
+++ resolved
@@ -711,8 +711,7 @@
     }
   });
 
-<<<<<<< HEAD
-  SettingsTables.Views.Table = EditView.extend({//BasePageView.extend({
+  SettingsTables.Views.Table = EditView.extend({
     getHeaderOptions: function() {
       var options = EditView.prototype.getHeaderOptions.apply(this, arguments);
 
@@ -725,48 +724,6 @@
         },
         basicSave: true
       });
-=======
-  SettingsTables.Views.Table = BasePageView.extend({
-    headerOptions: {
-      route: {
-        title: 'Classes',
-        breadcrumbs: [{title: __t('settings'), anchor: '#settings'}, {title: __t('tables_and_inputs'), anchor: '#settings/tables'}]
-      }
-    },
-
-    leftToolbar: function() {
-      this.saveWidget = new Widgets.SaveWidget({widgetOptions: {basicSave: true}});
-      return [
-        this.saveWidget
-      ];
-    },
-
-    events: {
-      'change select,input': function(e) {
-        this.saveWidget.setSaved(false); //Temporarily Just Set it to save once something is changed.
-      },
-      'click .saved-success': 'saveColumns'
-    },
-
-    saveColumns: function(e) {
-      var data = {};
-
-      //Take care of the checkboxes
-      $('#table-settings').find('input[type=checkbox]:not(:checked)').each(function(){
-        data[this.name] = 0;
-      }).get();
-
-      data = _.extend(data, $('#table-settings').serializeObject());
-
-      this.model.save(data, {success: function(){
-        app.router.go('settings','tables');
-      }});
-    },
-
-    afterRender: function() {
-      this.setView('#page-content', this.columns);
-      this.collection.fetch();
->>>>>>> 2c1d399a
     },
 
     rightPane: false
