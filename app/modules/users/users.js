--- conflicted
+++ resolved
@@ -13,201 +13,4 @@
   users.Views.List = ListUsers;
 
   return users;
-
-<<<<<<< HEAD
-    events: {
-      'click #save-form': function(e) {
-        var data = $('form').serializeObject();
-        var model = this.model;
-        data.active = $('input[name=active]:checked').val();
-
-        //Dont include empty passwords!
-        if (data.password === "") {
-          delete data.password;
-        }
-
-        var diff = model.diff(data);
-
-        var options = {
-          success: function() { app.router.go('#users'); },
-          error: function() { console.log('error',arguments); },
-          patch: true,
-          includeRelationships: true
-        };
-
-        // @todo, fix EntriesCollection and get rid of this
-        if (!model.isNew()) {
-          options.ignoreWriteFieldBlacklisted = true;
-        }
-
-        model.save(diff, options);
-      },
-
-      'click #delete-form': function(e) {
-        this.model.save({active: 0}, {success: function() {
-          app.router.go('#users');
-        }, patch: true});
-      }
-    },
-
-    serialize: function() {
-      var breadcrumbs = [{ title: 'Users', anchor: '#users'}];
-      var title = (this.model.id) ? this.model.get('first_name') + ' ' + this.model.get('last_name') : 'New User';
-
-      return {
-        breadcrumbs: breadcrumbs,
-        title: title,
-        sidebar: true
-      };
-    },
-
-    beforeRender: function() {
-      this.setView('#sidebar', new SaveModule({model: this.model}));
-    },
-
-    afterRender: function() {
-      var editView = new Directus.EditView({model: this.model});
-      this.setView('#page-content', editView);
-      if (!this.model.isNew()) {
-        this.model.fetch();
-      } else {
-        editView.render();
-      }
-    }
-  });
-
-  var BodyView = Backbone.Layout.extend({
-
-    tagName: 'ul',
-
-    attributes: {
-      class: "cards row"
-    },
-
-    events: {
-      'click li': function(e) {
-        var id = $(e.target).closest('li').attr('data-id');
-
-        var user = app.users.getCurrentUser();
-        var userGroup = user.get('group');
-
-        //@todo fix this so it respects ACL instead of being hardcoded
-        if (!(parseInt(id,10) === user.id || userGroup.id === 0)) {
-          return;
-        }
-
-        app.router.go('#users', id);
-      }
-    },
-
-    template: Handlebars.compile(
-      '{{#rows}}' +
-      '<li class="card col-2 gutter-bottom {{#if online}}active{{/if}}" data-id="{{id}}" data-cid="{{cid}}">' +
-        '<div class="header-image primary-border-color">' +
-          '{{avatar}} <div class="tool-item large-circle"><span class="icon icon-pencil"></span></div></div>' +
-        '<div class="info">' +
-          '<div class="featured">' +
-            '<div class="primary-info">' +
-              '<div>{{first_name}}</div>' +
-              '<div>{{last_name}}</div>' +
-            '</div>' +
-            '<div class="secondary-info">{{position}}</div>' +
-          '</div>' +
-          '<ul class="extra">' +
-            '<li>{{address}}<span class="icon icon-home"></span></li>' +
-            '<li>{{phone_number}}<span class="icon icon-phone"></span></li>' +
-            '<li>{{email}}<span class="icon icon-mail"></span></li>' +
-          '</ul>' +
-        '</div>' +
-      '</li>' +
-      '{{/rows}}'
-    ),
-
-    serialize: function() {
-      var rows = this.collection.map(function(model) {
-
-        var data = {
-          "id": model.get('id'),
-          "cid": model.cid,
-          'avatar': model.get('avatar'),
-          'first_name': model.get('first_name'),
-          'last_name': model.get('last_name'),
-          'email': model.get('email'),
-          'position': model.get('position'),
-          'address': model.get('address'),
-          'phone_number': model.get('phone'),
-          'online': (moment(model.get('last_access')).add('m', 5) > moment())
-        };
-
-        if (data.avatar !== null) {
-            //@todo this is a hack, maybe change avatar so it only includes a hash?
-            var avatarSmall = data.avatar.replace('?s=100','?s=200');
-            data.avatar = new Handlebars.SafeString('<img src="' + avatarSmall + '" style="width:200px;height:200px"/>');
-        }
-
-        return data;
-
-      });
-
-      return {rows: rows};
-    },
-
-    initialize: function(options) {
-      this.collection.on('sort', this.render, this);
-    }
-
-  });
-
-  var ListView = Directus.Table.extend({
-
-    TableBody: BodyView,
-
-    navigate: function(id) {
-      var user = app.users.getCurrentUser();
-      var userGroup = user.get('group');
-
-      //@todo fix this so it respects ACL instead of being hardcoded
-      if (!(parseInt(id,10) === user.id || userGroup.id === 0)) {
-        return;
-      }
-
-      app.router.go('#users', id);
-      //app.router.navigate('#users/' + id);
-      //app.router.setPage(Users.Views.Edit, {model: this.collection.get(id)});
-    }
-  });
-
-  Users.Views.List = BasePageView.extend({
-
-    serialize: function() {
-      var data = {title: 'Users'};
-
-      if (this.collection.hasPermission('add')) {
-        data.showAddButton = {
-          title: 'Add User'
-        };
-      }
-
-      return data;
-    },
-
-    events: {
-      'click #btn-top': function() {
-        app.router.go('#users','new');
-      }
-    },
-
-    afterRender: function() {
-      this.setView('#page-content', this.table);
-      this.collection.fetch();
-    },
-
-    initialize: function() {
-      this.table = new BodyView({collection:this.collection});
-    }
-  });
-
-  return Users;
-=======
->>>>>>> 67e39c01
 });