--- conflicted
+++ resolved
@@ -360,9 +360,6 @@
 
         $userInfo = \Directus\Auth\Provider::getUserRecord();
 
-<<<<<<< HEAD
-        return isset($userInfo['language']) ? $userInfo['language'] : null;
-=======
         return isset($userInfo[$attribute]) ? $userInfo[$attribute] : null;
     }
 }
@@ -429,7 +426,6 @@
         }
 
         return $keys;
->>>>>>> d8264b3d
     }
 }
 
@@ -460,11 +456,7 @@
 if (!function_exists('get_phrases')) {
     function get_phrases($locale = 'en') {
         $defaultPhrases = get_default_phrases();
-<<<<<<< HEAD
         $langFile = BASE_PATH . '/api/locales/'.$locale.'.json';
-=======
-        $langFile = BASE_PATH.'/api/locales/'.$locale.'.json';
->>>>>>> d8264b3d
 
         $phrases = [];
         if (file_exists($langFile)) {
