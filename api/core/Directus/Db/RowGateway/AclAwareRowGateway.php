<?php

namespace Directus\Db\RowGateway;

use Directus\Acl\Acl;
use Directus\Auth\Provider as Auth;
use Directus\Acl\Exception\UnauthorizedTableAddException;
use Directus\Acl\Exception\UnauthorizedTableBigDeleteException;
use Directus\Acl\Exception\UnauthorizedTableBigEditException;
use Directus\Acl\Exception\UnauthorizedTableDeleteException;
use Directus\Acl\Exception\UnauthorizedTableEditException;
use Directus\Util\Formatting;
use Zend\Db\Adapter\AdapterInterface;
use Zend\Db\Adapter\Exception\InvalidQueryException;
<<<<<<< HEAD
use Zend\Db\RowGateway\RowGateway;
use Zend\Db\Adapter\AdapterInterface;
=======
use Zend\Db\Sql\Sql;
>>>>>>> e44e73e8

class AclAwareRowGateway extends BaseRowGateway
{
    protected $acl;

    /**
     * Constructor
     *
     * @param acl $acl
     * @param string $primaryKeyColumn
     * @param string|\Zend\Db\Sql\TableIdentifier $table
     * @param AdapterInterface|Sql $adapterOrSql
<<<<<<< HEAD
     *
=======
>>>>>>> e44e73e8
     * @throws \InvalidArgumentException
     */
    public function __construct(Acl $acl, $primaryKeyColumn, $table, $adapterOrSql)
    {
        $this->acl = $acl;
        parent::__construct($primaryKeyColumn, $table, $adapterOrSql);
    }

    public static function makeRowGatewayFromTableName($acl, $table, $adapter, $pkFieldName = 'id')
    {
        // @TODO: similar method to the parent class
        // Underscore to camelcase table name to namespaced row gateway classname,
        // e.g. directus_users => \Directus\Db\RowGateway\DirectusUsersRowGateway
        $rowGatewayClassName = Formatting::underscoreToCamelCase($table) . 'RowGateway';
        $rowGatewayClassName = __NAMESPACE__ . '\\' . $rowGatewayClassName;
        if (class_exists($rowGatewayClassName))
            return new $rowGatewayClassName($acl, $pkFieldName, $table, $adapter);
        return new self($acl, $pkFieldName, $table, $adapter);
    }

<<<<<<< HEAD
    public static function stringifyPrimaryKeyForRecordDebugRepresentation(array $primaryKeyData)
    {
        if (empty($primaryKeyData)) {
            return 'null primary key';
        }

        return 'primary key (' . implode(':', array_keys($primaryKeyData)) . ') "' . implode(':', $primaryKeyData) . '"';
    }

=======
>>>>>>> e44e73e8
    /**
     * ONLY USE THIS FOR INITIALIZING THE ROW OBJECT.
     *
     * This function does not enforce ACL write privileges.
     * It shouldn't be used to fulfill data assignment on behalf of the user.
     *
     * @param  mixed $rowData Row key/value pairs.
     * @param bool $rowExistsInDatabase
     *
     * @return AclAwareRowGateway
     */
    public function populateSkipAcl(array $rowData, $rowExistsInDatabase = false)
    {
<<<<<<< HEAD
        $this->initialize();
        $rowData = $this->preSaveDataHook($rowData, $rowExistsInDatabase);
        $this->data = $rowData;
        if ($rowExistsInDatabase == true) {
            $this->processPrimaryKeyData();
        } else {
            $this->primaryKeyData = null;
        }
        return $this;
    }

    public function toArrayWithImmediateRelationships(RelationalTableGateway $TableGateway)
    {
        if ($this->table !== $TableGateway->getTable()) {
            throw new \InvalidArgumentException('The table of the gateway parameter must match this row\'s table.');
        }

        $entry = $this->toArray();
        $schemaArray = TableSchema::getSchemaArray($this->table);
        $aliasColumns = $TableGateway->filterSchemaAliasFields($schemaArray);
        // Many-to-One
        list($entry) = $TableGateway->loadManyToOneRelationships($schemaArray, [$entry]);
        // One-to-Many, Many-to-Many
        $entry = $TableGateway->loadToManyRelationships($entry, $aliasColumns);

        return $entry;
=======
        return parent::populate($rowData, $rowExistsInDatabase);
>>>>>>> e44e73e8
    }

    /**
     * ONLY USE THIS FOR INITIALIZING THE ROW OBJECT.
     *
     * This function does not enforce ACL write privileges.
     * It shouldn't be used to fulfill data assignment on behalf of the user.
     * @param  mixed $rowData Row key/value pairs.
     * @return AclAwareRowGateway
     */
    public function exchangeArray($rowData)
    {
        return $this->populateSkipAcl($rowData, true);
    }

    public function save()
    {
        $this->initialize();

        $currentUserId = null;
        if (Auth::loggedIn()) {
            $currentUser = Auth::getUserInfo();
            $currentUserId = intval($currentUser['id']);
        }

        /**
         * ACL Enforcement
         * Note: Field Write Blacklists are enforced at the object setter level
         * (AARG#__set, AARG#populate, AARG#offsetSet)
         */
        if (!$this->rowExistsInDatabase()) {
            /**
             * Enforce Privilege: Table Add
             */
            if (!$this->acl->hasTablePrivilege($this->table, 'add')) {
                $aclErrorPrefix = $this->acl->getErrorMessagePrefix();
                throw new UnauthorizedTableAddException($aclErrorPrefix . 'Table add access forbidden on table ' . $this->table);
            }
        } else {
            $cmsOwnerId = $this->acl->getRecordCmsOwnerId($this, $this->table);
            /**
             * Enforce Privilege: "Little" Edit (I am the record CMS owner)
             */
            if ($cmsOwnerId === intval($currentUserId)) {
                if (!$this->acl->hasTablePrivilege($this->table, 'edit')) {
                    $recordPk = self::stringifyPrimaryKeyForRecordDebugRepresentation($this->primaryKeyData);
                    $aclErrorPrefix = $this->acl->getErrorMessagePrefix();
                    throw new UnauthorizedTableEditException($aclErrorPrefix . 'Table edit access forbidden on `' . $this->table . '` table record with ' . $recordPk . ' owned by the authenticated CMS user (#' . $cmsOwnerId . ').');
                }
            } /**
             * Enforce Privilege: "Big" Edit (I am not the record CMS owner)
             */
            else {
                if (!$this->acl->hasTablePrivilege($this->table, 'bigedit')) {
                    $recordPk = self::stringifyPrimaryKeyForRecordDebugRepresentation($this->primaryKeyData);
                    $recordOwner = (false === $cmsOwnerId) ? 'no magic owner column' : 'the CMS owner #' . $cmsOwnerId;
                    $aclErrorPrefix = $this->acl->getErrorMessagePrefix();
                    throw new UnauthorizedTableBigEditException($aclErrorPrefix . 'Table bigedit access forbidden on `' . $this->table . '` table record with ' . $recordPk . ' and ' . $recordOwner . '.');
                }
            }
        }

        try {
            return parent::save();
        } catch (InvalidQueryException $e) {
            throw new \Exception('Error running save on this data: ' . print_r($this->data, true));
        }
    }

    public function delete()
    {
        /**
         * ACL Enforcement
         */
        $currentUserId = $this->acl->getUserId();
        $cmsOwnerId = $this->acl->getRecordCmsOwnerId($this, $this->table);
        $isCurrentUserOwner = $cmsOwnerId === $currentUserId;
        $canBigDelete = false;
        $canDelete = false;

        if (TableSchema::hasTableColumn($this->table, STATUS_COLUMN_NAME)) {
            if ($this->acl->hasTablePrivilege($this->table, 'bigdelete')) {
                $canBigDelete = true;
            } else if ($this->acl->hasTablePrivilege($this->table, 'delete')) {
                $canDelete = true;
            }
        }

        if (!$canDelete && !$canBigDelete) {
            $aclErrorPrefix = $this->acl->getErrorMessagePrefix();
            throw new UnauthorizedTableBigDeleteException($aclErrorPrefix . ' forbidden to hard delete on table `' . $this->table . '` because it has status column.');
        }

        /**
         * Enforce Privilege: "Little" Delete (I am the record CMS owner)
         */
        if ($isCurrentUserOwner && !$canDelete) {
            $recordPk = self::stringifyPrimaryKeyForRecordDebugRepresentation($this->primaryKeyData);
            $aclErrorPrefix = $this->acl->getErrorMessagePrefix();
            throw new UnauthorizedTableDeleteException($aclErrorPrefix . 'Table harddelete access forbidden on `' . $this->table . '` table record with ' . $recordPk . ' owned by the authenticated CMS user (#' . $cmsOwnerId . ').');
        } elseif (!$isCurrentUserOwner && !$canBigDelete) {
            /**
             * Enforce Privilege: "Big" Delete (I am not the record CMS owner)
             */
            $recordPk = self::stringifyPrimaryKeyForRecordDebugRepresentation($this->primaryKeyData);
            $recordOwner = (false === $cmsOwnerId) ? 'no magic owner column' : 'the CMS owner #' . $cmsOwnerId;
            $aclErrorPrefix = $this->acl->getErrorMessagePrefix();
            throw new UnauthorizedTableBigDeleteException($aclErrorPrefix . 'Table bigharddelete access forbidden on `' . $this->table . '` table record with $recordPk and ' . $recordOwner . '.');
        }

        return parent::delete();
    }

    /**
     * To array
     *
     * @return array
     */
    public function toArray()
    {
        // Enforce field read blacklist
        $data = $this->acl->censorFields($this->table, $this->data);

        return $data;
    }

    /**
     * __get
     *
     * @param  string $name
     * @return mixed
     */
    public function __get($name)
    {
        // Confirm user group has read privileges on field with name $name
        $this->acl->enforceBlacklist($this->table, $name, ACL::FIELD_READ_BLACKLIST);

        return parent::__get($name);
    }

    /**
     * Offset get
     *
     * @param  string $offset
     *
     * @return mixed
     */
    public function offsetGet($offset)
    {
        // Confirm user group has read privileges on field with name $offset
        $this->acl->enforceBlacklist($this->table, $offset, ACL::FIELD_READ_BLACKLIST);

        return parent::offsetGet($offset);
    }

    /**
     * Offset set
     *
     * NOTE: Protecting this method protects self#__set, which calls this method in turn.
     *
     * @param  string $offset
     * @param  mixed $value
     *
     * @return AclAwareRowGateway
     */
    public function offsetSet($offset, $value)
    {
        // Enforce field write blacklist
        $this->acl->enforceBlacklist($this->table, $offset, Acl::FIELD_WRITE_BLACKLIST);

        return parent::offsetSet($offset, $value);
    }

    /**
     * Offset unset
     *
     * @param  string $offset
     *
     * @return AclAwareRowGateway
     */
    public function offsetUnset($offset)
    {
        // Enforce field write blacklist
        $this->acl->enforceBlacklist($this->table, $offset, Acl::FIELD_WRITE_BLACKLIST);

        return parent::offsetUnset($offset);
    }
}<|MERGE_RESOLUTION|>--- conflicted
+++ resolved
@@ -12,12 +12,8 @@
 use Directus\Util\Formatting;
 use Zend\Db\Adapter\AdapterInterface;
 use Zend\Db\Adapter\Exception\InvalidQueryException;
-<<<<<<< HEAD
-use Zend\Db\RowGateway\RowGateway;
-use Zend\Db\Adapter\AdapterInterface;
-=======
 use Zend\Db\Sql\Sql;
->>>>>>> e44e73e8
+use Directus\Db\TableSchema;
 
 class AclAwareRowGateway extends BaseRowGateway
 {
@@ -30,10 +26,7 @@
      * @param string $primaryKeyColumn
      * @param string|\Zend\Db\Sql\TableIdentifier $table
      * @param AdapterInterface|Sql $adapterOrSql
-<<<<<<< HEAD
-     *
-=======
->>>>>>> e44e73e8
+     *
      * @throws \InvalidArgumentException
      */
     public function __construct(Acl $acl, $primaryKeyColumn, $table, $adapterOrSql)
@@ -54,18 +47,6 @@
         return new self($acl, $pkFieldName, $table, $adapter);
     }
 
-<<<<<<< HEAD
-    public static function stringifyPrimaryKeyForRecordDebugRepresentation(array $primaryKeyData)
-    {
-        if (empty($primaryKeyData)) {
-            return 'null primary key';
-        }
-
-        return 'primary key (' . implode(':', array_keys($primaryKeyData)) . ') "' . implode(':', $primaryKeyData) . '"';
-    }
-
-=======
->>>>>>> e44e73e8
     /**
      * ONLY USE THIS FOR INITIALIZING THE ROW OBJECT.
      *
@@ -79,16 +60,7 @@
      */
     public function populateSkipAcl(array $rowData, $rowExistsInDatabase = false)
     {
-<<<<<<< HEAD
-        $this->initialize();
-        $rowData = $this->preSaveDataHook($rowData, $rowExistsInDatabase);
-        $this->data = $rowData;
-        if ($rowExistsInDatabase == true) {
-            $this->processPrimaryKeyData();
-        } else {
-            $this->primaryKeyData = null;
-        }
-        return $this;
+        return parent::populate($rowData, $rowExistsInDatabase);
     }
 
     public function toArrayWithImmediateRelationships(RelationalTableGateway $TableGateway)
@@ -106,9 +78,6 @@
         $entry = $TableGateway->loadToManyRelationships($entry, $aliasColumns);
 
         return $entry;
-=======
-        return parent::populate($rowData, $rowExistsInDatabase);
->>>>>>> e44e73e8
     }
 
     /**
