--- conflicted
+++ resolved
@@ -106,21 +106,11 @@
         }
 
         // Where
-<<<<<<< HEAD
-        $select
-            ->where
-            ->nest
-                ->expression('-1 = ?', $params[$this->primaryKeyFieldName])
-                ->or
-                ->equalTo($this->primaryKeyFieldName, $params[$this->primaryKeyFieldName])
-            ->unnest;
-=======
         if (isset($params[$this->primaryKeyFieldName]) && $params[$this->primaryKeyFieldName] != -1) {
             $select
                 ->where
                 ->equalTo($this->primaryKeyFieldName, $params[$this->primaryKeyFieldName]);
         }
->>>>>>> 292c7f3f
 
         // very very rudimentary ability to supply where conditions to fetch...
         // at the moment, only 'equalTo' and 'between' are supported... also, the 'total' key returned
